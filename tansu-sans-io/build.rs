--- conflicted
+++ resolved
@@ -199,336 +199,6 @@
     }
 }
 
-<<<<<<< HEAD
-=======
-#[allow(dead_code)]
-fn was_body_enum(messages: &[Message], include_tag: bool) -> TokenStream {
-    let variants: Vec<TokenStream> = messages
-        .iter()
-        .map(|message| {
-            let name = message.type_name();
-            let module = syn::parse_str::<syn::Path>(
-                &name.to_token_stream().to_string().to_case(Case::Snake),
-            )
-            .unwrap();
-
-            let dependencies: Vec<Type> = message
-                .fields()
-                .iter()
-                .filter(|f| f.fields().is_some())
-                .map(|f| f.kind().type_name())
-                .chain(
-                    message
-                        .common_structs()
-                        .unwrap_or(&[][..])
-                        .iter()
-                        .map(CommonStruct::type_name),
-                )
-                .collect();
-
-            let vfk = visibility_field_kind(
-                None,
-                None,
-                message.fields(),
-                &module,
-                &dependencies,
-                include_tag,
-            );
-
-            if include_tag {
-                quote! {
-                    #name {
-                        #(#vfk,)*
-                    }
-                }
-            } else {
-                quote! {
-                    #name {
-                        #(#vfk,)*
-                        tag_buffer: Option<crate::primitive::tagged::TagBuffer>,
-                    }
-                }
-            }
-        })
-        .collect();
-
-    if include_tag {
-        let values: Vec<TokenStream> = messages
-            .iter()
-            .map(|message| {
-                let from = syn::parse_str::<syn::Path>(&format!(
-                    "mezzanine::Body::{}",
-                    message.type_name().to_token_stream(),
-                ))
-                .unwrap();
-
-                let from_idents = message
-                    .fields()
-                    .iter()
-                    .filter(|field| field.tag().is_none())
-                    .map(Field::ident);
-
-                let conversions = message.fields().iter().map(|field| {
-                    if field.tag().is_some() {
-                        let f = field.ident();
-                        let tag = field.tag().unwrap();
-                        let module = syn::parse_str::<syn::Path>(&message.type_name().to_token_stream().to_string().to_case(Case::Snake))
-                                    .unwrap();
-
-                        let k = tag_kind(
-                                        None,
-                                        &syn::parse_str::<syn::Path>(&format!(
-                                            "crate::mezzanine::{}",
-                                            module.to_token_stream()
-                                        ))
-                                        .unwrap(),
-                                        field,
-                                        &[],
-                                    );
-
-                        if field.kind().is_primitive() {
-                            quote! {
-                                let #f = tag_buffer.as_ref().and_then(|tag_buffer| tag_buffer.decode::<#k>(&#tag).ok().unwrap_or(None))
-                            }
-                        } else if field.kind().is_sequence() {
-                            quote! {
-                                let #f = if let Some(tag_buffer) = tag_buffer.as_ref() {
-                                    if let Ok(Some(#f)) =
-                                    tag_buffer.decode::<#k>(&#tag)
-                                    {
-                                        Some(#f.into_iter().map(Into::into).collect())
-                                    } else {
-                                        None
-                                    }
-                                } else {
-                                    None
-                                }
-                            }
-                        } else {
-                            quote! {
-                                let #f = if let Some(tag_buffer) = tag_buffer.as_ref() {
-                                    if let Ok(Some(#f)) =
-                                        tag_buffer.decode::<#k>(&#tag)
-                                    {
-                                        Some(#f.into())
-                                    } else {
-                                        None
-                                    }
-                                } else {
-                                    None
-                                }
-                            }
-                        }
-                    } else if field.kind().is_primitive() || field.kind().is_sequence_of_primitive() {
-                        quote! {}
-                    } else if field.kind().is_sequence() {
-                        let f = field.ident();
-
-                        quote! {
-                            let #f = #f.map(|#f| #f.into_iter().map(Into::into).collect());
-                        }
-                    } else if field.nullable().is_some() {
-                        let f = field.ident();
-
-                        quote! {
-                            let #f = #f.map(|#f|#f.into());
-                        }
-                    } else {
-                        let f = field.ident();
-
-                        quote! {
-                            let #f  = #f.into();
-                        }
-                    }
-                });
-
-                let to = syn::parse_str::<syn::Path>(&format!(
-                    "Self::{}",
-                    message.type_name().to_token_stream(),
-                ))
-                .unwrap();
-
-                let to_idents = message.fields().iter().map(Field::ident);
-
-                if message.has_tags() {
-                    quote! {
-                        #from {
-                            #(#from_idents,)*
-                            tag_buffer,
-                        } => {
-                            #(#conversions;)*
-
-                            #to {
-                                #(#to_idents,)*
-                            }
-
-                        }
-                    }
-                } else {
-                    quote! {
-                        #from {
-                            #(#from_idents,)*
-                            tag_buffer,
-                        } => {
-                            #(#conversions;)*
-
-                            let _ = tag_buffer;
-
-                            #to {
-                                #(#to_idents,)*
-                            }
-
-                        }
-                    }
-
-                }
-            })
-            .collect();
-
-        quote! {
-            #[derive(Clone, Debug, PartialEq, PartialOrd, serde::Deserialize, serde::Serialize)]
-            #[serde(from = "mezzanine::Body")]
-            #[serde(into = "mezzanine::Body")]
-            pub enum Body {
-                #(#variants),*
-            }
-
-            impl From<mezzanine::Body> for Body {
-                fn from(value: mezzanine::Body) -> Self {
-                    match value {
-                        #(#values,)*
-                    }
-                }
-            }
-        }
-    } else {
-        let values: Vec<TokenStream> =
-            messages
-                .iter()
-                .map(|message| {
-                    let from = syn::parse_str::<syn::Path>(&format!(
-                        "crate::Body::{}",
-                        message.type_name().to_token_stream(),
-                    ))
-                    .unwrap();
-
-                    let from_idents = message.fields().iter().map(Field::ident);
-
-                    let conversions = message.fields().iter().map(|field| {
-                    if field.tag().is_some() {
-                        let f = field.ident();
-                        let tag = field.tag().unwrap();
-                        let module = syn::parse_str::<syn::Path>(
-                            &message.type_name().to_token_stream().to_string().to_case(Case::Snake),
-                        )
-                        .unwrap();
-                        let k = tag_kind(
-                            None,
-                            &syn::parse_str::<syn::Path>(&format!(
-                                "crate::mezzanine::{}",
-                                module.to_token_stream()
-                            ))
-                            .unwrap(),
-                            field,
-                            &[],
-                        );
-                        if field.kind().is_primitive() {
-                            quote! {
-                                if let Some(#f) = #f
-                                    && let Ok(encoded) = crate::primitive::tagged::TagField::encode(#tag, &#f) {
-                                        tag_buffer.push(encoded);
-                                }
-                            }
-                        } else if field.kind().is_sequence() {
-                            quote! {
-                                if let Some(#f) = #f {
-                                    let mezzanine: #k = #f.into_iter().map(Into::into).collect();
-                                    if let Ok(encoded) = crate::primitive::tagged::TagField::encode(#tag, &mezzanine) {
-                                        tag_buffer.push(encoded);
-                                    }
-                                }
-                            }
-                        } else {
-                            quote! {
-                                if let Some(#f) = #f {
-                                    let mezzanine: #k = #f.into();
-                                    if let Ok(encoded) = crate::primitive::tagged::TagField::encode(#tag, &mezzanine) {
-                                        tag_buffer.push(encoded);
-                                    }
-                                }
-                            }
-                        }
-                    } else if field.kind().is_primitive() || field.kind().is_sequence_of_primitive()
-                    {
-                        quote! {}
-                    } else if field.kind().is_sequence() {
-                        let f = field.ident();
-
-                        quote! {
-                            let #f = #f.map(|#f| #f.into_iter().map(Into::into).collect());
-                        }
-                    } else if field.nullable().is_some() {
-                        let f = field.ident();
-
-                        quote! {
-                            let #f = #f.map(|#f|#f.into());
-                        }
-                    } else {
-                        let f = field.ident();
-
-                        quote! {
-                            let #f  = #f.into();
-                        }
-                    }
-                });
-
-                    let to = syn::parse_str::<syn::Path>(&format!(
-                        "Self::{}",
-                        message.type_name().to_token_stream(),
-                    ))
-                    .unwrap();
-
-                    let to_idents = message
-                        .fields()
-                        .iter()
-                        .filter(|field| field.tag().is_none())
-                        .map(Field::ident);
-
-                    quote! {
-                        #from {
-                            #(#from_idents,)*
-                        } => {
-                            #[allow(unused_mut)]
-                            let mut tag_buffer = Vec::new();
-                            #(#conversions;)*
-
-                            #to {
-                                #(#to_idents,)*
-                                tag_buffer: Some(tag_buffer.into()),
-                            }
-                        }
-                    }
-                })
-                .collect();
-
-        quote! {
-            #[derive(Clone, Debug, PartialEq, PartialOrd, serde::Deserialize, serde::Serialize)]
-            pub(crate) enum Body {
-                #(#variants),*
-            }
-
-            impl From<crate::Body> for Body {
-                fn from(value: crate::Body) -> Self {
-                    match value {
-                        #(#values,)*
-                    }
-                }
-            }
-        }
-    }
-}
-
->>>>>>> 5c056f4b
 #[allow(clippy::too_many_lines)]
 fn body_enum(messages: &[Message], include_tag: bool) -> TokenStream {
     let variants = messages.iter().map(|message| {
