// Copyright ⓒ 2024 Peter Morgan <peter.james.morgan@gmail.com>
//
// This program is free software: you can redistribute it and/or modify
// it under the terms of the GNU Affero General Public License as
// published by the Free Software Foundation, either version 3 of the
// License, or (at your option) any later version.
//
// This program is distributed in the hope that it will be useful,
// but WITHOUT ANY WARRANTY; without even the implied warranty of
// MERCHANTABILITY or FITNESS FOR A PARTICULAR PURPOSE.  See the
// GNU Affero General Public License for more details.
//
// You should have received a copy of the GNU Affero General Public License
// along with this program.  If not, see <https://www.gnu.org/licenses/>.

use crate::Result;
use tansu_kafka_sans_io::{
    create_topics_request::CreatableTopic, create_topics_response::CreatableTopicResult, ErrorCode,
};
use tansu_storage::Storage;
use tracing::debug;

#[derive(Clone, Debug)]
pub struct CreateTopic<S> {
    storage: S,
}

impl<S> CreateTopic<S>
where
    S: Storage,
{
    pub fn with_storage(storage: S) -> Self {
        Self { storage }
    }

    async fn create_topic(
<<<<<<< HEAD
        &mut self,
        topic: CreatableTopic,
=======
        &self,
        mut topic: CreatableTopic,
>>>>>>> c80b57d3
        validate_only: bool,
    ) -> CreatableTopicResult {
        let _ = validate_only;

        if topic.num_partitions == -1 {
            topic.num_partitions = 1;
        }

        if topic.replication_factor == -1 {
            topic.replication_factor = 3
        }

        let name = topic.name.clone();
        let num_partitions = Some(topic.num_partitions);
        let replication_factor = Some(topic.replication_factor);

        match self.storage.create_topic(topic, validate_only).await {
            Ok(topic_id) => {
                debug!(?topic_id);

                CreatableTopicResult {
                    name,
                    topic_id: Some(topic_id.into_bytes()),
                    error_code: ErrorCode::None.into(),
                    error_message: None,
                    topic_config_error_code: Some(ErrorCode::None.into()),
                    num_partitions,
                    replication_factor,
                    configs: Some([].into()),
                }
            }

            Err(tansu_storage::Error::Api(error_code)) => CreatableTopicResult {
                name,
                topic_id: Some([0, 0, 0, 0, 0, 0, 0, 0, 0, 0, 0, 0, 0, 0, 0, 0]),
                error_code: error_code.into(),
                error_message: Some(error_code.to_string()),
                topic_config_error_code: None,
                num_partitions,
                replication_factor,
                configs: Some([].into()),
            },

            Err(error) => {
                debug!(?error);

                CreatableTopicResult {
                    name,
                    topic_id: Some([0, 0, 0, 0, 0, 0, 0, 0, 0, 0, 0, 0, 0, 0, 0, 0]),
                    error_code: ErrorCode::UnknownServerError.into(),
                    error_message: None,
                    topic_config_error_code: None,
                    num_partitions: None,
                    replication_factor: None,
                    configs: Some([].into()),
                }
            }
        }
    }

<<<<<<< HEAD
    pub async fn request(
        &mut self,
=======
    pub async fn response(
        &self,
>>>>>>> c80b57d3
        creatable: Option<Vec<CreatableTopic>>,
        validate_only: bool,
    ) -> Result<Vec<CreatableTopicResult>> {
        debug!(?creatable, ?validate_only);

        let mut topics =
            Vec::with_capacity(creatable.as_ref().map_or(0, |creatable| creatable.len()));

        if let Some(creatable) = creatable {
            for topic in creatable {
                topics.push(self.create_topic(topic, validate_only).await)
            }
        }

        Ok(topics)
    }
}

#[cfg(test)]
mod tests {
    use object_store::memory::InMemory;
    use tansu_storage::{dynostore::DynoStore, NULL_TOPIC_ID};

    use super::*;

    #[tokio::test]
    async fn create() -> Result<()> {
        let cluster = "abc";
        let node = 12321;

        let storage = DynoStore::new(cluster, node, InMemory::new());

        let create_topic = CreateTopic::with_storage(storage);

        let name = "pqr";
        let num_partitions = 5;
        let replication_factor = 3;
        let assignments = Some([].into());
        let configs = Some([].into());
        let validate_only = false;

        let r = create_topic
            .response(
                Some(vec![CreatableTopic {
                    name: name.into(),
                    num_partitions,
                    replication_factor,
                    assignments,
                    configs,
                }]),
                validate_only,
            )
            .await?;

        assert_eq!(1, r.len());
        assert_eq!(name, r[0].name.as_str());
        assert_ne!(Some(NULL_TOPIC_ID), r[0].topic_id);
        assert_eq!(Some(5), r[0].num_partitions);
        assert_eq!(Some(3), r[0].replication_factor);
        assert_eq!(ErrorCode::None, ErrorCode::try_from(r[0].error_code)?);

        Ok(())
    }

    #[tokio::test]
    async fn create_with_default() -> Result<()> {
        let cluster = "abc";
        let node = 12321;

        let storage = DynoStore::new(cluster, node, InMemory::new());

        let create_topic = CreateTopic::with_storage(storage);

        let name = "pqr";
        let num_partitions = -1;
        let replication_factor = -1;
        let assignments = Some([].into());
        let configs = Some([].into());
        let validate_only = false;

        let r = create_topic
            .response(
                Some(vec![CreatableTopic {
                    name: name.into(),
                    num_partitions,
                    replication_factor,
                    assignments,
                    configs,
                }]),
                validate_only,
            )
            .await?;

        assert_eq!(1, r.len());
        assert_eq!(name, r[0].name.as_str());
        assert_ne!(Some(NULL_TOPIC_ID), r[0].topic_id);
        assert_eq!(Some(1), r[0].num_partitions);
        assert_eq!(Some(3), r[0].replication_factor);
        assert_eq!(ErrorCode::None, ErrorCode::try_from(r[0].error_code)?);

        Ok(())
    }

    #[tokio::test]
    async fn duplicate() -> Result<()> {
        let cluster = "abc";
        let node = 12321;

        let storage = DynoStore::new(cluster, node, InMemory::new());

        let create_topic = CreateTopic::with_storage(storage);

        let name = "pqr";
        let num_partitions = 5;
        let replication_factor = 3;
        let assignments = Some([].into());
        let configs = Some([].into());
        let validate_only = false;

        let r = create_topic
            .response(
                Some(vec![CreatableTopic {
                    name: name.into(),
                    num_partitions,
                    replication_factor,
                    assignments: assignments.clone(),
                    configs: configs.clone(),
                }]),
                validate_only,
            )
            .await?;

        assert_eq!(1, r.len());
        assert_eq!(name, r[0].name.as_str());
        assert_ne!(Some(NULL_TOPIC_ID), r[0].topic_id);
        assert_eq!(Some(5), r[0].num_partitions);
        assert_eq!(Some(3), r[0].replication_factor);
        assert_eq!(ErrorCode::None, ErrorCode::try_from(r[0].error_code)?);

        let r = create_topic
            .response(
                Some(vec![CreatableTopic {
                    name: name.into(),
                    num_partitions,
                    replication_factor,
                    assignments,
                    configs,
                }]),
                validate_only,
            )
            .await?;

        assert_eq!(1, r.len());
        assert_eq!(name, r[0].name.as_str());
        assert_eq!(Some(NULL_TOPIC_ID), r[0].topic_id);
        assert_eq!(Some(5), r[0].num_partitions);
        assert_eq!(Some(3), r[0].replication_factor);
        assert_eq!(
            ErrorCode::TopicAlreadyExists,
            ErrorCode::try_from(r[0].error_code)?
        );
        Ok(())
    }
}<|MERGE_RESOLUTION|>--- conflicted
+++ resolved
@@ -34,13 +34,8 @@
     }
 
     async fn create_topic(
-<<<<<<< HEAD
         &mut self,
-        topic: CreatableTopic,
-=======
-        &self,
         mut topic: CreatableTopic,
->>>>>>> c80b57d3
         validate_only: bool,
     ) -> CreatableTopicResult {
         let _ = validate_only;
@@ -101,13 +96,8 @@
         }
     }
 
-<<<<<<< HEAD
-    pub async fn request(
+    pub async fn response(
         &mut self,
-=======
-    pub async fn response(
-        &self,
->>>>>>> c80b57d3
         creatable: Option<Vec<CreatableTopic>>,
         validate_only: bool,
     ) -> Result<Vec<CreatableTopicResult>> {
@@ -140,7 +130,7 @@
 
         let storage = DynoStore::new(cluster, node, InMemory::new());
 
-        let create_topic = CreateTopic::with_storage(storage);
+        let mut create_topic = CreateTopic::with_storage(storage);
 
         let name = "pqr";
         let num_partitions = 5;
@@ -179,7 +169,7 @@
 
         let storage = DynoStore::new(cluster, node, InMemory::new());
 
-        let create_topic = CreateTopic::with_storage(storage);
+        let mut create_topic = CreateTopic::with_storage(storage);
 
         let name = "pqr";
         let num_partitions = -1;
@@ -218,7 +208,7 @@
 
         let storage = DynoStore::new(cluster, node, InMemory::new());
 
-        let create_topic = CreateTopic::with_storage(storage);
+        let mut create_topic = CreateTopic::with_storage(storage);
 
         let name = "pqr";
         let num_partitions = 5;
