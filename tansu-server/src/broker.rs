// Copyright ⓒ 2024-2025 Peter Morgan <peter.james.morgan@gmail.com>
//
// This program is free software: you can redistribute it and/or modify
// it under the terms of the GNU Affero General Public License as
// published by the Free Software Foundation, either version 3 of the
// License, or (at your option) any later version.
//
// This program is distributed in the hope that it will be useful,
// but WITHOUT ANY WARRANTY; without even the implied warranty of
// MERCHANTABILITY or FITNESS FOR A PARTICULAR PURPOSE.  See the
// GNU Affero General Public License for more details.
//
// You should have received a copy of the GNU Affero General Public License
// along with this program.  If not, see <https://www.gnu.org/licenses/>.

pub mod api_versions;
pub mod create_topic;
pub mod delete_records;
pub mod delete_topics;
pub mod describe_cluster;
pub mod describe_configs;
pub mod fetch;
pub mod find_coordinator;
pub mod group;
pub mod init_producer_id;
pub mod list_offsets;
pub mod list_partition_reassignments;
pub mod metadata;
pub mod produce;
pub mod telemetry;
pub mod txn;

use crate::{Error, METER, Result, coordinator::group::Coordinator};
use api_versions::ApiVersionsRequest;
use create_topic::CreateTopic;
use delete_records::DeleteRecordsRequest;
use delete_topics::DeleteTopicsRequest;
use describe_cluster::DescribeClusterRequest;
use describe_configs::DescribeConfigsRequest;
use fetch::FetchRequest;
use find_coordinator::FindCoordinatorRequest;
use init_producer_id::InitProducerIdRequest;
use list_offsets::ListOffsetsRequest;
use list_partition_reassignments::ListPartitionReassignmentsRequest;
use metadata::MetadataRequest;
use opentelemetry::{
    KeyValue,
    metrics::{Counter, Histogram},
};
use produce::ProduceRequest;
<<<<<<< HEAD
use std::{
    io::ErrorKind,
    net::{IpAddr, Ipv6Addr, SocketAddr},
    str::FromStr,
};
=======
use std::{io::ErrorKind, net::SocketAddr, time::SystemTime};
>>>>>>> c0e33a54
use tansu_kafka_sans_io::{
    Body, ErrorCode, Frame, Header, IsolationLevel, consumer_group_describe_response,
    describe_groups_response,
};
use tansu_storage::{BrokerRegistrationRequest, Storage};
use telemetry::GetTelemetrySubscriptionsRequest;
use tokio::{
    io::{AsyncReadExt, AsyncWriteExt},
    net::{TcpListener, TcpStream},
};
use tracing::{Instrument, Level, Span, debug, debug_span, error, info, span};
use txn::{add_offsets::AddOffsets, add_partitions::AddPartitions};
use url::Url;
use uuid::Uuid;

#[derive(Clone, Debug)]
pub struct Broker<G, S> {
    node_id: i32,
    cluster_id: String,
    incarnation_id: Uuid,
    listener: Url,
    advertised_listener: Url,
    storage: S,
    groups: G,
    metron: Metron,
}

impl<G, S> Broker<G, S>
where
    G: Coordinator,
    S: Storage + Clone + 'static,
{
    #[allow(clippy::too_many_arguments)]
    pub fn new(
        node_id: i32,
        cluster_id: &str,
        listener: Url,
        advertised_listener: Url,
        storage: S,
        groups: G,
        incarnation_id: Uuid,
    ) -> Self {
        Self {
            node_id,
            cluster_id: cluster_id.to_owned(),
            incarnation_id,
            listener,
            advertised_listener,
            storage,
            groups,
            metron: Metron::new(cluster_id, incarnation_id),
        }
    }

    pub async fn serve(&mut self) -> Result<()> {
        self.register().await?;
        self.listen().await
    }

    pub async fn register(&mut self) -> Result<()> {
        self.storage
            .register_broker(BrokerRegistrationRequest {
                broker_id: self.node_id,
                cluster_id: self.cluster_id.clone(),
                incarnation_id: self.incarnation_id,
                rack: None,
            })
            .await
            .map_err(Into::into)
    }

    pub async fn listen(&self) -> Result<()> {
        debug!(listener = %self.listener, advertised_listener = %self.advertised_listener);

        let listener = TcpListener::bind(self.listener.host().map_or_else(
            || {
                SocketAddr::from((
                    IpAddr::V6(Ipv6Addr::UNSPECIFIED),
                    self.listener.port().unwrap_or(9092),
                ))
            },
            |host| {
                let port = self.listener.port().unwrap_or(9092);

                match host {
                    url::Host::Domain(domain) => SocketAddr::from_str(&format!("{domain}:{port}"))
                        .unwrap_or(SocketAddr::from((IpAddr::V6(Ipv6Addr::UNSPECIFIED), port))),
                    url::Host::Ipv4(ipv4_addr) => SocketAddr::from((IpAddr::V4(ipv4_addr), port)),
                    url::Host::Ipv6(ipv6_addr) => SocketAddr::from((IpAddr::V6(ipv6_addr), port)),
                }
            },
        ))
        .await?;

        loop {
            let (stream, addr) = listener.accept().await?;
            debug!(?addr);

            let mut broker = self.clone();

            _ = tokio::spawn(async move {
                let span = span!(Level::DEBUG, "peer", addr = %addr);

                async move {
                    match broker.stream_handler(&addr, stream).await {
                        Err(Error::Io(ref io))
                            if io.kind() == ErrorKind::UnexpectedEof
                                || io.kind() == ErrorKind::BrokenPipe
                                || io.kind() == ErrorKind::ConnectionReset => {}

                        Err(error) => {
                            error!(?error);
                        }

                        Ok(_) => {}
                    }
                }
                .instrument(span)
                .await
            });
        }
    }

    async fn stream_handler(&mut self, peer: &SocketAddr, mut stream: TcpStream) -> Result<()> {
        debug!(?stream);

        let mut size = [0u8; 4];

        loop {
            _ = stream
                .read_exact(&mut size)
                .await
                .inspect_err(|error| match error.kind() {
                    ErrorKind::UnexpectedEof | ErrorKind::ConnectionReset => (),

                    _ => error!(?error),
                })?;

            if i32::from_be_bytes(size) == 0 {
                info!("empty read!");
                continue;
            }

            let mut request: Vec<u8> = vec![0u8; i32::from_be_bytes(size) as usize + size.len()];
            request[0..4].copy_from_slice(&size[..]);

            _ = stream
                .read_exact(&mut request[4..])
                .await
                .inspect_err(|error| error!(?size, ?request, ?error))?;
            debug!(?request);

            let request_start = SystemTime::now();

            let attributes = [KeyValue::new("cluster_id", self.cluster_id.clone())];

            self.metron
                .request_size
                .record(request.len() as u64, &attributes);

            let response = self
                .process_request(peer, &request)
                .await
                .inspect_err(|error| error!(?request, ?error))?;
            debug!(?response);

            self.metron
                .response_size
                .record(response.len() as u64, &attributes);
            self.metron.request_duration.record(
                request_start
                    .elapsed()
                    .map_or(0, |duration| duration.as_millis() as u64),
                &attributes,
            );

            stream
                .write_all(&response)
                .await
                .inspect_err(|error| error!(?request, ?response, ?error))?;
        }
    }

    async fn process_request(&mut self, _peer: &SocketAddr, input: &[u8]) -> Result<Vec<u8>> {
        match Frame::request_from_bytes(input)? {
            Frame {
                header:
                    Header::Request {
                        api_key,
                        api_version,
                        correlation_id,
                        client_id,
                        ..
                    },
                body,
                ..
            } => {
                let span = request_span(api_key, api_version, correlation_id, &body);

                {
                    let mut attributes = attributes(api_key, api_version, correlation_id, &body);
                    attributes.push(KeyValue::new("cluster_id", self.cluster_id.clone()));
                    self.metron.api_requests.add(1, &attributes);
                }

                async move {
                    Frame::response(
                        Header::Response { correlation_id },
                        self.response_for(client_id.as_deref(), body, correlation_id)
                            .await
                            .inspect(|body| debug!(?body))
                            .inspect_err(|err| error!(?err))?,
                        api_key,
                        api_version,
                    )
                    .inspect(|response| debug!(?response))
                    .inspect_err(|err| error!(?err))
                    .map_err(Into::into)
                }
                .instrument(span)
                .await
            }

            _ => unimplemented!(),
        }
    }

    pub async fn response_for(
        &mut self,
        client_id: Option<&str>,
        body: Body,
        correlation_id: i32,
    ) -> Result<Body> {
        debug!(?body, ?correlation_id);

        match body {
            Body::AddOffsetsToTxnRequest {
                transactional_id,
                producer_id,
                producer_epoch,
                group_id,
            } => {
                debug!(?transactional_id, ?producer_id, ?producer_epoch, ?group_id);

                AddOffsets::with_storage(self.storage.clone())
                    .response(
                        transactional_id.as_str(),
                        producer_id,
                        producer_epoch,
                        group_id.as_str(),
                    )
                    .await
            }

            add_partitions @ Body::AddPartitionsToTxnRequest { .. } => {
                AddPartitions::with_storage(self.storage.clone())
                    .response(add_partitions.try_into()?)
                    .await
            }

            Body::ApiVersionsRequest {
                client_software_name,
                client_software_version,
            } => {
                debug!(?client_software_name, ?client_software_version,);

                let api_versions = ApiVersionsRequest;
                Ok(api_versions.response(
                    client_software_name.as_deref(),
                    client_software_version.as_deref(),
                ))
            }

            Body::ConsumerGroupDescribeRequest {
                group_ids,
                include_authorized_operations,
            } => self
                .storage
                .describe_groups(group_ids.as_deref(), include_authorized_operations)
                .await
                .map(|described| {
                    described
                        .iter()
                        .map(consumer_group_describe_response::DescribedGroup::from)
                        .collect::<Vec<_>>()
                })
                .map(Some)
                .map(|groups| Body::ConsumerGroupDescribeResponse {
                    throttle_time_ms: 0,
                    groups,
                })
                .map_err(Into::into),

            Body::CreateTopicsRequest {
                validate_only,
                topics,
                ..
            } => {
                debug!(?validate_only, ?topics);
                CreateTopic::with_storage(self.storage.clone())
                    .response(topics, validate_only.unwrap_or(false))
                    .await
                    .map(Some)
                    .map(|topics| Body::CreateTopicsResponse {
                        throttle_time_ms: Some(0),
                        topics,
                    })
            }

            Body::DeleteGroupsRequest { groups_names } => self
                .storage
                .delete_groups(groups_names.as_deref())
                .await
                .map(Some)
                .map(|results| Body::DeleteGroupsResponse {
                    throttle_time_ms: 0,
                    results,
                })
                .map_err(Into::into),

            Body::DeleteRecordsRequest { topics, .. } => {
                debug!(?topics);

                DeleteRecordsRequest::with_storage(self.storage.clone())
                    .request(topics.as_deref().unwrap_or(&[]))
                    .await
            }

            Body::DeleteTopicsRequest {
                topics,
                topic_names,
                timeout_ms,
            } => {
                debug!(?topics, ?topic_names, ?timeout_ms);

                Ok(Body::DeleteTopicsResponse {
                    throttle_time_ms: Some(0),
                    responses: DeleteTopicsRequest::with_storage(self.storage.clone())
                        .response(topics, topic_names)
                        .await
                        .map(Some)?,
                })
            }

            Body::DescribeClusterRequest {
                include_cluster_authorized_operations,
                endpoint_type,
            } => {
                debug!(?include_cluster_authorized_operations, ?endpoint_type);

                DescribeClusterRequest {
                    cluster_id: self.cluster_id.clone(),
                    storage: self.storage.clone(),
                }
                .response(include_cluster_authorized_operations, endpoint_type)
                .await
            }

            Body::DescribeConfigsRequest {
                resources,
                include_synonyms,
                include_documentation,
            } => {
                debug!(?resources, ?include_synonyms, ?include_documentation,);

                DescribeConfigsRequest::with_storage(self.storage.clone())
                    .response(
                        resources.as_deref(),
                        include_synonyms,
                        include_documentation,
                    )
                    .await
                    .map(Some)
                    .map(|results| Body::DescribeConfigsResponse {
                        throttle_time_ms: 0,
                        results,
                    })
            }

            Body::DescribeGroupsRequest {
                groups,
                include_authorized_operations,
            } => self
                .storage
                .describe_groups(
                    groups.as_deref(),
                    include_authorized_operations.unwrap_or(false),
                )
                .await
                .map(|described| {
                    described
                        .iter()
                        .map(describe_groups_response::DescribedGroup::from)
                        .collect::<Vec<_>>()
                })
                .map(Some)
                .map(|groups| Body::DescribeGroupsResponse {
                    throttle_time_ms: Some(0),
                    groups,
                })
                .map_err(Into::into),

            Body::FetchRequest {
                max_wait_ms,
                min_bytes,
                max_bytes,
                isolation_level,
                topics,
                ..
            } => {
                debug!(
                    ?max_wait_ms,
                    ?min_bytes,
                    ?max_bytes,
                    ?isolation_level,
                    ?topics,
                );

                FetchRequest::with_storage(self.storage.clone())
                    .response(
                        max_wait_ms,
                        min_bytes,
                        max_bytes,
                        isolation_level,
                        topics.as_deref(),
                    )
                    .await
                    .inspect(|r| debug!(?r))
                    .inspect_err(|error| error!(?error))
            }

            Body::FindCoordinatorRequest {
                key,
                key_type,
                coordinator_keys,
            } => {
                debug!(?key, ?key_type, ?coordinator_keys);

                let find_coordinator = FindCoordinatorRequest;

                Ok(find_coordinator.response(
                    key.as_deref(),
                    key_type,
                    coordinator_keys.as_deref(),
                    self.node_id,
                    &self.advertised_listener,
                ))
            }

            Body::GetTelemetrySubscriptionsRequest { client_instance_id } => {
                debug!(?client_instance_id);
                let get_telemetry_subscriptions = GetTelemetrySubscriptionsRequest;
                Ok(get_telemetry_subscriptions.response(client_instance_id))
            }

            Body::HeartbeatRequest {
                group_id,
                generation_id,
                member_id,
                group_instance_id,
            } => {
                debug!(?group_id, ?generation_id, ?member_id, ?group_instance_id,);

                self.groups
                    .heartbeat(
                        &group_id,
                        generation_id,
                        &member_id,
                        group_instance_id.as_deref(),
                    )
                    .await
            }

            Body::InitProducerIdRequest {
                transactional_id,
                transaction_timeout_ms,
                producer_id,
                producer_epoch,
            } => {
                debug!(
                    ?transactional_id,
                    ?transaction_timeout_ms,
                    ?producer_id,
                    ?producer_epoch,
                );

                InitProducerIdRequest::with_storage(self.storage.clone())
                    .response(
                        transactional_id.as_deref(),
                        transaction_timeout_ms,
                        producer_id,
                        producer_epoch,
                    )
                    .await
                    .map(|response| Body::InitProducerIdResponse {
                        throttle_time_ms: 0,
                        error_code: response.error.into(),
                        producer_id: response.id,
                        producer_epoch: response.epoch,
                    })
            }

            Body::JoinGroupRequest {
                group_id,
                session_timeout_ms,
                rebalance_timeout_ms,
                member_id,
                group_instance_id,
                protocol_type,
                protocols,
                reason,
            } => {
                debug!(
                    ?group_id,
                    ?session_timeout_ms,
                    ?rebalance_timeout_ms,
                    ?member_id,
                    ?group_instance_id,
                    ?protocol_type,
                    ?protocols,
                    ?reason,
                );

                self.groups
                    .join(
                        client_id,
                        &group_id,
                        session_timeout_ms,
                        rebalance_timeout_ms,
                        &member_id,
                        group_instance_id.as_deref(),
                        &protocol_type,
                        protocols.as_deref(),
                        reason.as_deref(),
                    )
                    .await
            }

            Body::LeaveGroupRequest {
                group_id,
                member_id,
                members,
            } => {
                debug!(?group_id, ?member_id, ?members);

                self.groups
                    .leave(&group_id, member_id.as_deref(), members.as_deref())
                    .await
            }

            Body::ListGroupsRequest {
                states_filter,
                types_filter,
            } => {
                debug!(?states_filter, ?types_filter);
                self.storage
                    .list_groups(states_filter.as_deref())
                    .await
                    .map(Some)
                    .map(|groups| Body::ListGroupsResponse {
                        throttle_time_ms: Some(0),
                        error_code: ErrorCode::None.into(),
                        groups,
                    })
                    .map_err(Into::into)
            }

            Body::ListOffsetsRequest {
                replica_id,
                isolation_level,
                topics,
            } => {
                debug!(?replica_id, ?isolation_level, ?topics);

                let isolation_level = isolation_level
                    .map_or(Ok(IsolationLevel::ReadUncommitted), |isolation_level| {
                        IsolationLevel::try_from(isolation_level)
                    })?;

                ListOffsetsRequest::with_storage(self.storage.clone())
                    .response(replica_id, isolation_level, topics.as_deref())
                    .await
            }

            Body::ListPartitionReassignmentsRequest { topics, .. } => {
                debug!(?topics);

                ListPartitionReassignmentsRequest::with_storage(self.storage.clone())
                    .response(topics.as_deref())
                    .await
            }

            Body::MetadataRequest { topics, .. } => {
                debug!(?topics);
                MetadataRequest::with_storage(self.storage.clone())
                    .response(topics)
                    .await
            }

            Body::OffsetCommitRequest {
                group_id,
                generation_id_or_member_epoch,
                member_id,
                group_instance_id,
                retention_time_ms,
                topics,
            } => {
                debug!(
                    ?group_id,
                    ?generation_id_or_member_epoch,
                    ?member_id,
                    ?group_instance_id,
                    ?retention_time_ms,
                    ?topics
                );

                let detail = crate::coordinator::group::OffsetCommit {
                    group_id: group_id.as_str(),
                    generation_id_or_member_epoch,
                    member_id: member_id.as_deref(),
                    group_instance_id: group_instance_id.as_deref(),
                    retention_time_ms,
                    topics: topics.as_deref(),
                };

                self.groups.offset_commit(detail).await
            }

            Body::OffsetFetchRequest {
                group_id,
                topics,
                groups,
                require_stable,
            } => {
                debug!(?group_id, ?topics, ?groups, ?require_stable);
                self.groups
                    .offset_fetch(
                        group_id.as_deref(),
                        topics.as_deref(),
                        groups.as_deref(),
                        require_stable,
                    )
                    .await
            }

            Body::ProduceRequest {
                transactional_id,
                acks,
                timeout_ms,
                topic_data,
            } => {
                debug!(?transactional_id, ?acks, ?timeout_ms, ?topic_data);
                ProduceRequest::with_storage(self.storage.clone())
                    .response(transactional_id, acks, timeout_ms, topic_data)
                    .await
                    .map(|response| Body::ProduceResponse {
                        responses: response.responses,
                        throttle_time_ms: response.throttle_time_ms,
                        node_endpoints: response.node_endpoints,
                    })
            }

            Body::SyncGroupRequest {
                group_id,
                generation_id,
                member_id,
                group_instance_id,
                protocol_type,
                protocol_name,
                assignments,
            } => {
                self.groups
                    .sync(
                        &group_id,
                        generation_id,
                        &member_id,
                        group_instance_id.as_deref(),
                        protocol_type.as_deref(),
                        protocol_name.as_deref(),
                        assignments.as_deref(),
                    )
                    .await
            }

            Body::TxnOffsetCommitRequest {
                transactional_id,
                group_id,
                producer_id,
                producer_epoch,
                generation_id,
                member_id,
                group_instance_id,
                topics,
            } => {
                debug!(
                    ?transactional_id,
                    ?group_id,
                    ?producer_id,
                    ?producer_epoch,
                    ?generation_id,
                    ?member_id,
                    ?group_instance_id,
                    ?topics,
                );

                txn::offset_commit::OffsetCommit::with_storage(self.storage.clone())
                    .response(
                        transactional_id.as_str(),
                        group_id.as_str(),
                        producer_id,
                        producer_epoch,
                        generation_id,
                        member_id,
                        group_instance_id,
                        topics,
                    )
                    .await
            }

            Body::EndTxnRequest {
                transactional_id,
                producer_id,
                producer_epoch,
                committed,
            } => self
                .storage
                .txn_end(
                    transactional_id.as_str(),
                    producer_id,
                    producer_epoch,
                    committed,
                )
                .await
                .map(|error_code| Body::EndTxnResponse {
                    throttle_time_ms: 0,
                    error_code: i16::from(error_code),
                })
                .map_err(Into::into),

            request => {
                error!(?request);
                unimplemented!("{request:?}")
            }
        }
    }
}

fn attributes(api_key: i16, api_version: i16, _correlation_id: i32, body: &Body) -> Vec<KeyValue> {
    let mut attributes = vec![
        KeyValue::new("api_key", api_key as i64),
        KeyValue::new("api_version", api_version as i64),
    ];

    match body {
        Body::AddOffsetsToTxnRequest { .. } => {
            attributes.append(&mut vec![KeyValue::new("api_name", "add_offsets_to_txn")])
        }

        Body::AddPartitionsToTxnRequest { .. } => attributes.append(&mut vec![KeyValue::new(
            "api_name",
            "add_partitions_to_txn",
        )]),

        Body::ApiVersionsRequest { .. } => {
            attributes.append(&mut vec![KeyValue::new("api_name", "api_versions")])
        }

        Body::CreateTopicsRequest { .. } => {
            attributes.append(&mut vec![KeyValue::new("api_name", "create_topics")])
        }

        Body::DeleteTopicsRequest { .. } => {
            attributes.append(&mut vec![KeyValue::new("api_name", "delete_topics")])
        }

        Body::EndTxnRequest { .. } => {
            attributes.append(&mut vec![KeyValue::new("api_name", "end_txn")])
        }

        Body::FetchRequest { .. } => {
            attributes.append(&mut vec![KeyValue::new("api_name", "fetch")]);
        }

        Body::FindCoordinatorRequest { .. } => {
            attributes.append(&mut vec![KeyValue::new("api_name", "find_coordinator")])
        }

        Body::HeartbeatRequest { .. } => {
            attributes.append(&mut vec![KeyValue::new("api_name", "heartbeat")]);
        }

        Body::InitProducerIdRequest { .. } => {
            attributes.append(&mut vec![KeyValue::new("api_name", "init_producer_id")]);
        }

        Body::JoinGroupRequest { .. } => {
            attributes.append(&mut vec![KeyValue::new("api_name", "join_group")]);
        }

        Body::LeaveGroupRequest { .. } => {
            attributes.append(&mut vec![KeyValue::new("api_name", "leave_group")]);
        }

        Body::ListOffsetsRequest { .. } => {
            attributes.append(&mut vec![KeyValue::new("api_name", "list_offsets")]);
        }

        Body::MetadataRequest { .. } => {
            attributes.append(&mut vec![KeyValue::new("api_name", "metadata")]);
        }

        Body::OffsetCommitRequest { .. } => {
            attributes.append(&mut vec![KeyValue::new("api_name", "offset_commit")]);
        }

        Body::OffsetFetchRequest { .. } => {
            attributes.append(&mut vec![KeyValue::new("api_name", "offset_fetch")]);
        }

        Body::ProduceRequest { .. } => {
            attributes.append(&mut vec![KeyValue::new("api_name", "produce")]);
        }

        Body::SyncGroupRequest { .. } => {
            attributes.append(&mut vec![KeyValue::new("api_name", "sync_group")]);
        }

        Body::TxnOffsetCommitRequest { .. } => {
            attributes.append(&mut vec![KeyValue::new("api_name", "txn_offset_commit")]);
        }

        _ => (),
    };

    attributes
}

fn request_span(api_key: i16, api_version: i16, correlation_id: i32, body: &Body) -> Span {
    match body {
        Body::AddOffsetsToTxnRequest {
            transactional_id,
            producer_id,
            producer_epoch,
            group_id,
            ..
        } => {
            debug_span!(
                "add_offsets_to_txn",
                api_key,
                api_version,
                correlation_id,
                transactional_id,
                producer_id,
                producer_epoch,
                group_id,
            )
        }

        Body::AddPartitionsToTxnRequest { .. } => {
            debug_span!(
                "add_partitions_to_txn",
                api_key,
                api_version,
                correlation_id,
            )
        }

        Body::ApiVersionsRequest { .. } => {
            debug_span!("api_versions", api_key, api_version, correlation_id,)
        }

        Body::CreateTopicsRequest { .. } => {
            debug_span!("create_topics", api_key, api_version, correlation_id)
        }

        Body::DeleteTopicsRequest { .. } => {
            debug_span!("delete_topics", api_key, api_version, correlation_id)
        }

        Body::EndTxnRequest {
            transactional_id,
            producer_id,
            producer_epoch,
            committed,
        } => {
            debug_span!(
                "end_txn",
                api_key,
                api_version,
                correlation_id,
                transactional_id,
                producer_id,
                producer_epoch,
                committed
            )
        }

        Body::FetchRequest { .. } => {
            debug_span!("fetch", api_key, api_version, correlation_id)
        }

        Body::FindCoordinatorRequest { .. } => {
            debug_span!("find_coordinator", api_key, api_version, correlation_id)
        }

        Body::InitProducerIdRequest {
            transactional_id,
            producer_id,
            producer_epoch,
            ..
        } => {
            debug_span!(
                "init_producer_id",
                api_key,
                api_version,
                correlation_id,
                transactional_id,
                producer_id,
                producer_epoch,
            )
        }

        Body::JoinGroupRequest {
            group_id,
            member_id,
            group_instance_id,
            ..
        } => debug_span!(
            "join_group",
            correlation_id,
            group_id,
            member_id,
            group_instance_id,
        ),

        Body::LeaveGroupRequest { .. } => {
            debug_span!("leave_group", api_key, api_version, correlation_id)
        }

        Body::ListOffsetsRequest { .. } => {
            debug_span!("list_offsets", api_key, api_version, correlation_id)
        }

        Body::MetadataRequest { .. } => {
            debug_span!("metadata", api_key, api_version, correlation_id,)
        }

        Body::OffsetFetchRequest { .. } => {
            debug_span!("offset_fetch", api_key, api_version, correlation_id,)
        }

        Body::ProduceRequest { .. } => {
            debug_span!("produce", api_key, api_version, correlation_id)
        }

        Body::SyncGroupRequest {
            group_id,
            generation_id,
            member_id,
            group_instance_id,
            ..
        } => debug_span!(
            "sync_group",
            correlation_id,
            group_id,
            generation_id,
            member_id,
            group_instance_id,
        ),

        Body::TxnOffsetCommitRequest {
            transactional_id,
            group_id,
            producer_id,
            producer_epoch,
            generation_id,
            member_id,
            group_instance_id,
            ..
        } => {
            debug_span!(
                "txn_offset_commit",
                api_key,
                api_version,
                correlation_id,
                transactional_id,
                group_id,
                producer_id,
                producer_epoch,
                generation_id,
                member_id,
                group_instance_id,
            )
        }

        _ => debug_span!("request", api_key, api_version, correlation_id,),
    }
}

#[derive(Debug, Clone)]
struct Metron {
    api_requests: Counter<u64>,
    request_size: Histogram<u64>,
    response_size: Histogram<u64>,
    request_duration: Histogram<u64>,
}

impl Metron {
    fn new(_namespace: &str, _instance_id: Uuid) -> Self {
        Self {
            api_requests: METER
                .u64_counter("tansu_api_requests")
                .with_description("The number of API requests made")
                .build(),
            request_size: METER
                .u64_histogram("tansu_request_size")
                .with_unit("By")
                .with_description("The API request size in bytes")
                .build(),
            response_size: METER
                .u64_histogram("tansu_response_size")
                .with_unit("By")
                .with_description("The API response size in bytes")
                .build(),
            request_duration: METER
                .u64_histogram("tansu_request_duration")
                .with_unit("ms")
                .with_description("The API request latencies in milliseconds")
                .build(),
        }
    }
}<|MERGE_RESOLUTION|>--- conflicted
+++ resolved
@@ -48,15 +48,12 @@
     metrics::{Counter, Histogram},
 };
 use produce::ProduceRequest;
-<<<<<<< HEAD
 use std::{
     io::ErrorKind,
     net::{IpAddr, Ipv6Addr, SocketAddr},
     str::FromStr,
+    time::SystemTime,
 };
-=======
-use std::{io::ErrorKind, net::SocketAddr, time::SystemTime};
->>>>>>> c0e33a54
 use tansu_kafka_sans_io::{
     Body, ErrorCode, Frame, Header, IsolationLevel, consumer_group_describe_response,
     describe_groups_response,
