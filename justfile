--- conflicted
+++ resolved
@@ -95,10 +95,6 @@
 
 test-topic-get-offsets:
     kafka-get-offsets --bootstrap-server 127.0.0.1:9092 --topic test
-<<<<<<< HEAD
-
-=======
->>>>>>> 94a80bc3
 
 test-topic-produce:
     echo "h1:pqr,h2:jkl,h3:uio	qwerty	poiuy\nh1:def,h2:lmn,h3:xyz	asdfgh	lkj\nh1:stu,h2:fgh,h3:ijk	zxcvbn	mnbvc" | kafka-console-producer --bootstrap-server localhost:9092 --topic test --property parse.headers=true --property parse.key=true
@@ -107,17 +103,6 @@
     kafka-console-consumer --bootstrap-server localhost:9092 --consumer-property fetch.max.wait.ms=15000 --group test-consumer-group --topic test --from-beginning --property print.timestamp=true --property print.key=true --property print.offset=true --property print.partition=true --property print.headers=true --property print.value=true
 
 tansu-1:
-<<<<<<< HEAD
-    RUST_BACKTRACE=1 RUST_LOG=warn,tansu_storage=debug,tansu_server=debug ./target/debug/tansu-server \
-        --kafka-cluster-id RvQwrYegSUCkIPkaiAZQlQ \
-        --kafka-listener-url tcp://127.0.0.1:9092/ \
-        --kafka-node-id 4343 \
-        --raft-listener-url tcp://127.0.0.1:4567/ \
-        --raft-peer-url tcp://127.0.0.1:4568/ \
-        --raft-peer-url tcp://127.0.0.1:4569/ \
-        --storage-engine pg=postgres://postgres:postgres@localhost \
-        --work-dir work-dir/tansu-1
-=======
     ./target/debug/tansu-server \
         --kafka-cluster-id ${CLUSTER_ID} \
         --kafka-listener-url tcp://0.0.0.0:9092/ \
@@ -125,7 +110,6 @@
         --kafka-node-id ${NODE_ID} \
         --storage-engine ${STORAGE_ENGINE} \
         --work-dir work-dir/tansu-1 | tee tansu.log
->>>>>>> 94a80bc3
 
 kafka-proxy:
     docker run -d -p 19092:9092 apache/kafka:3.8.0
