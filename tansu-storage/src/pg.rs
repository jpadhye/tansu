// Copyright ⓒ 2024 Peter Morgan <peter.james.morgan@gmail.com>
//
// This program is free software: you can redistribute it and/or modify
// it under the terms of the GNU Affero General Public License as
// published by the Free Software Foundation, either version 3 of the
// License, or (at your option) any later version.
//
// This program is distributed in the hope that it will be useful,
// but WITHOUT ANY WARRANTY; without even the implied warranty of
// MERCHANTABILITY or FITNESS FOR A PARTICULAR PURPOSE.  See the
// GNU Affero General Public License for more details.
//
// You should have received a copy of the GNU Affero General Public License
// along with this program.  If not, see <https://www.gnu.org/licenses/>.

use std::{
    collections::BTreeMap,
    marker::PhantomData,
    str::FromStr,
    time::{Duration, SystemTime},
};

use async_trait::async_trait;
use bytes::Bytes;
use deadpool_postgres::{Manager, ManagerConfig, Object, Pool, RecyclingMethod};
use rand::{prelude::*, thread_rng};
use serde_json::Value;
use tansu_kafka_sans_io::{
    create_topics_request::CreatableTopic,
    delete_records_request::DeleteRecordsTopic,
    delete_records_response::{DeleteRecordsPartitionResult, DeleteRecordsTopicResult},
    describe_cluster_response::DescribeClusterBroker,
    describe_configs_response::{DescribeConfigsResourceResult, DescribeConfigsResult},
    metadata_response::{MetadataResponseBroker, MetadataResponsePartition, MetadataResponseTopic},
    record::{deflated, inflated, Header, Record},
    to_system_time, to_timestamp, ConfigResource, ConfigSource, ConfigType, ErrorCode,
};
use tokio_postgres::{error::SqlState, Config, NoTls, Transaction};
use tracing::{debug, error};
use uuid::Uuid;

use crate::{
    BrokerRegistationRequest, Error, GroupDetail, ListOffsetRequest, ListOffsetResponse,
    MetadataResponse, OffsetCommitRequest, OffsetStage, ProducerIdResponse, Result, Storage,
    TopicId, Topition, UpdateError, Version, NULL_TOPIC_ID,
};

const DELETE_CONSUMER_OFFSETS_FOR_TOPIC: &str = concat!(
    "delete from consumer_offset",
    " using",
    " cluster",
    ", topic",
    " where",
    " consumer_offset.topic = topic.id",
    " and",
    " topic.cluster = cluster.id",
    " and",
    " cluster.name = $1",
    " and",
    " topic.<COLUMN> = $2"
);

const DELETE_HEADERS_FOR_TOPIC: &str = concat!(
    "delete from header",
    " using",
    " cluster",
    ", record",
    ", topic",
    " where",
    " header.record = record.id",
    " and",
    " record.topic = topic.id",
    " and",
    " topic.cluster = cluster.id",
    " and",
    " cluster.name = $1",
    " and",
    " topic.<COLUMN> = $2"
);

const DELETE_RECORDS_FOR_TOPIC: &str = concat!(
    "delete from record",
    " using",
    " cluster",
    ", topic",
    " where",
    " record.topic = topic.id",
    " and",
    " topic.cluster = cluster.id",
    " and",
    " cluster.name = $1",
    " and",
    " topic.<COLUMN> = $2"
);

const DELETE_TOPIC: &str = concat!(
    "delete from topic",
    " using",
    " cluster",
    " where",
    " topic.cluster = cluster.id",
    " and",
    " cluster.name = $1",
    " and",
    " topic.<COLUMN> = $2"
);

#[derive(Clone, Debug)]
pub struct Postgres {
    cluster: String,
    node: i32,
    pool: Pool,
}

#[derive(Clone, Default, Debug)]
pub struct Builder<C, N, P> {
    cluster: C,
    node: N,
    pool: P,
}

impl<C, N, P> Builder<C, N, P> {
    pub fn cluster(self, cluster: impl Into<String>) -> Builder<String, N, P> {
        Builder {
            cluster: cluster.into(),
            node: self.node,
            pool: self.pool,
        }
    }
}

impl<C, N, P> Builder<C, N, P> {
    pub fn node(self, node: i32) -> Builder<C, i32, P> {
        Builder {
            cluster: self.cluster,
            node,
            pool: self.pool,
        }
    }
}

impl Builder<String, i32, Pool> {
    pub fn build(self) -> Postgres {
        Postgres {
            cluster: self.cluster,
            node: self.node,
            pool: self.pool,
        }
    }
}

impl<C, N> FromStr for Builder<C, N, Pool>
where
    C: Default,
    N: Default,
{
    type Err = Error;

    fn from_str(config: &str) -> Result<Self, Self::Err> {
        let pg_config = Config::from_str(config)?;

        let mgr_config = ManagerConfig {
            recycling_method: RecyclingMethod::Fast,
        };

        let mgr = Manager::from_config(pg_config, NoTls, mgr_config);

        Pool::builder(mgr)
            .max_size(16)
            .build()
            .map(|pool| Self {
                pool,
                node: N::default(),
                cluster: C::default(),
            })
            .map_err(Into::into)
    }
}

impl Postgres {
    pub fn builder(
        connection: &str,
    ) -> Result<Builder<PhantomData<String>, PhantomData<i32>, Pool>> {
        debug!(connection);
        Builder::from_str(connection)
    }

    async fn connection(&self) -> Result<Object> {
        self.pool.get().await.map_err(Into::into)
    }

    async fn delete_for_topic(
        &self,
        tx: &Transaction<'_>,
        sql: &str,
        topic: &TopicId,
    ) -> Result<u64> {
        match topic {
            TopicId::Id(id) => {
                let sql = sql.replace("<COLUMN>", "id");

                let prepared = tx.prepare(&sql).await.inspect_err(|err| error!(?err))?;

                tx.execute(&prepared, &[&self.cluster, &id])
                    .await
                    .inspect_err(|err| error!(?err))
                    .map_err(Into::into)
            }
            TopicId::Name(name) => {
                let sql = sql.replace("<COLUMN>", "name");

                let prepared = tx.prepare(&sql).await.inspect_err(|err| error!(?err))?;

                tx.execute(&prepared, &[&self.cluster, &name])
                    .await
                    .inspect_err(|err| error!(?err))
                    .map_err(Into::into)
            }
        }
    }
}

#[async_trait]
impl Storage for Postgres {
    async fn register_broker(
        &mut self,
        broker_registration: BrokerRegistationRequest,
    ) -> Result<()> {
        debug!(?broker_registration);

        let mut c = self.connection().await?;
        let tx = c.transaction().await?;

        let prepared = tx
            .prepare(concat!(
                "insert into cluster",
                " (name) values ($1)",
                " on conflict (name)",
                " do update set",
                " last_updated = excluded.last_updated",
                " returning id"
            ))
            .await?;

        debug!(?prepared);

        let row = tx
            .query_one(&prepared, &[&broker_registration.cluster_id])
            .await?;

        let cluster_id: i32 = row.get(0);
        debug!(?cluster_id);

        let prepared = tx
            .prepare(concat!(
                "insert into broker",
                " (cluster, node, rack, incarnation)",
                " values ($1, $2, $3, gen_random_uuid())",
                " on conflict (cluster, node)",
                " do update set",
                " incarnation = excluded.incarnation",
                ", last_updated = excluded.last_updated",
                " returning id"
            ))
            .await?;
        debug!(?prepared);

        let row = tx
            .query_one(
                &prepared,
                &[
                    &cluster_id,
                    &broker_registration.broker_id,
                    &broker_registration.rack,
                ],
            )
            .await?;

        let broker_id: i32 = row.get(0);
        debug!(?broker_id);

        let prepared = tx
            .prepare(concat!("delete from listener where broker=$1",))
            .await?;
        debug!(?prepared);

        let rows = tx.execute(&prepared, &[&broker_id]).await?;
        debug!(?rows);

        let prepared = tx
            .prepare(concat!(
                "insert into listener",
                " (broker, name, host, port)",
                " values ($1, $2, $3, $4)",
                " returning id"
            ))
            .await?;

        debug!(?prepared);

        for listener in broker_registration.listeners {
            debug!(?listener);

            let rows = tx
                .execute(
                    &prepared,
                    &[
                        &broker_id,
                        &listener.name,
                        &listener.host.as_str(),
                        &(listener.port as i32),
                    ],
                )
                .await?;

            debug!(?rows);
        }

        tx.commit().await?;

        Ok(())
    }

    async fn brokers(&mut self) -> Result<Vec<DescribeClusterBroker>> {
        let c = self.connection().await?;

        let prepared = c
            .prepare(concat!(
                "select",
                " broker.id, host, port, rack",
                " from broker, cluster, listener",
                " where",
                " cluster.name = $1",
                " and listener.name = $2",
                " and broker.cluster = cluster.id",
                " and listener.broker = broker.id"
            ))
            .await?;

        let mut brokers = vec![];

        let rows = c
            .query(&prepared, &[&self.cluster.as_str(), &"broker"])
            .await?;

        for row in rows {
            let broker_id = row.try_get::<_, i32>(0)?;
            let host = row.try_get::<_, String>(1)?;
            let port = row.try_get::<_, i32>(2)?;
            let rack = row.try_get::<_, Option<String>>(3)?;

            brokers.push(DescribeClusterBroker {
                broker_id,
                host,
                port,
                rack,
            });
        }

        Ok(brokers)
    }

    async fn create_topic(&mut self, topic: CreatableTopic, validate_only: bool) -> Result<Uuid> {
        debug!(?topic, ?validate_only);

        let mut c = self.connection().await?;
        let tx = c.transaction().await?;

        let prepared = tx
            .prepare(concat!(
                "insert into topic",
                " (cluster, name, partitions, replication_factor, is_internal)",
                " select cluster.id, $2, $3, $4, false",
                " from cluster",
                " where cluster.name = $1",
                " returning topic.id",
            ))
            .await?;

        let topic_id = tx
            .query_one(
                &prepared,
                &[
                    &self.cluster.as_str(),
                    &topic.name.as_str(),
                    &topic.num_partitions,
                    &topic.replication_factor,
                ],
            )
            .await
            .map(|row| row.get(0))
            .map_err(|error| {
                if error
                    .code()
                    .is_some_and(|code| *code == SqlState::UNIQUE_VIOLATION)
                {
                    Error::Api(ErrorCode::TopicAlreadyExists)
                } else {
                    error.into()
                }
            })?;

        debug!(?topic_id);

        if let Some(configs) = topic.configs {
            let prepared = tx
                .prepare(concat!(
                    "insert into topic_configuration",
                    " (topic, name, value)",
                    " values ($1, $2, $3)"
                ))
                .await?;

            for config in configs {
                debug!(?config);

                _ = tx
                    .execute(
                        &prepared,
                        &[&topic_id, &config.name.as_str(), &config.value.as_deref()],
                    )
                    .await;
            }
        }

        tx.commit().await?;

        Ok(topic_id)
    }

    async fn delete_records(
        &mut self,
        topics: &[DeleteRecordsTopic],
    ) -> Result<Vec<DeleteRecordsTopicResult>> {
        let c = self.connection().await?;

        let delete_records = c
            .prepare(concat!(
                "delete from record",
                " using  topic, cluster",
                " where",
                " cluster.name=$1",
                " and topic.name = $2",
                " and record.partition = $3",
                " and record.id >= $4",
                " and topic.cluster = cluster.id",
                " and record.topic = topic.id",
            ))
            .await
            .inspect_err(|err| error!(?err, ?topics))?;

        let mut responses = vec![];

        for topic in topics {
            let mut partition_responses = vec![];

            if let Some(ref partitions) = topic.partitions {
                for partition in partitions {
                    _ = c
                        .execute(
                            &delete_records,
                            &[
                                &self.cluster,
                                &topic.name,
                                &partition.partition_index,
                                &partition.offset,
                            ],
                        )
                        .await
                        .inspect_err(|err| {
                            let cluster = self.cluster.as_str();
                            let topic = topic.name.as_str();
                            let partition_index = partition.partition_index;
                            let offset = partition.offset;

                            error!(?err, ?cluster, ?topic, ?partition_index, ?offset)
                        })?;

                    let prepared = c
                        .prepare(concat!(
                            "select",
                            " id as offset",
                            " from",
                            " record",
                            " join (",
                            " select",
                            " coalesce(min(record.id), (select last_value from record_id_seq)) as offset",
                            " from record, topic, cluster",
                            " where",
                            " topic.cluster = cluster.id",
                            " and cluster.name = $1",
                            " and topic.name = $2",
                            " and record.partition = $3",
                            " and record.topic = topic.id) as minimum",
                            " on record.id = minimum.offset",
                        ))
                        .await
                        .inspect_err(|err| {
                            let cluster = self.cluster.as_str();
                            let topic = topic.name.as_str();
                            let partition_index = partition.partition_index;
                            let offset = partition.offset;

                            error!(?err, ?cluster, ?topic, ?partition_index, ?offset)
                        })?;

                    let partition_result = c
                        .query_opt(
                            &prepared,
                            &[&self.cluster, &topic.name, &partition.partition_index],
                        )
                        .await
                        .inspect_err(|err| {
                            let cluster = self.cluster.as_str();
                            let topic = topic.name.as_str();
                            let partition_index = partition.partition_index;
                            let offset = partition.offset;

                            error!(?err, ?cluster, ?topic, ?partition_index, ?offset)
                        })
                        .map_or(
                            Ok(DeleteRecordsPartitionResult {
                                partition_index: partition.partition_index,
                                low_watermark: 0,
                                error_code: ErrorCode::UnknownServerError.into(),
                            }),
                            |row| {
                                row.map_or(
                                    Ok(DeleteRecordsPartitionResult {
                                        partition_index: partition.partition_index,
                                        low_watermark: 0,
                                        error_code: ErrorCode::UnknownServerError.into(),
                                    }),
                                    |row| {
                                        row.try_get::<_, i64>(0).map(|low_watermark| {
                                            DeleteRecordsPartitionResult {
                                                partition_index: partition.partition_index,
                                                low_watermark,
                                                error_code: ErrorCode::None.into(),
                                            }
                                        })
                                    },
                                )
                            },
                        )?;

                    partition_responses.push(partition_result);
                }
            }

            responses.push(DeleteRecordsTopicResult {
                name: topic.name.clone(),
                partitions: Some(partition_responses),
            });
        }
        Ok(responses)
    }

<<<<<<< HEAD
    async fn delete_topic(&mut self, name: &str) -> Result<u64> {
        let c = self.connection().await?;
=======
    async fn delete_topic(&self, topic: &TopicId) -> Result<ErrorCode> {
        let mut c = self.connection().await?;
        let tx = c.transaction().await?;

        for (description, sql) in [
            ("consumer offsets", DELETE_CONSUMER_OFFSETS_FOR_TOPIC),
            ("headers", DELETE_HEADERS_FOR_TOPIC),
            ("records", DELETE_RECORDS_FOR_TOPIC),
        ] {
            let rows = self.delete_for_topic(&tx, sql, topic).await?;
            debug!(?topic, ?rows, ?description);
        }
>>>>>>> c80b57d3

        let topic_deletion_result =
            self.delete_for_topic(&tx, DELETE_TOPIC, topic)
                .await
                .map(|rows| match rows {
                    0 => ErrorCode::UnknownTopicOrPartition,
                    1 => ErrorCode::None,
                    otherwise => {
                        error!(?otherwise, ?DELETE_TOPIC, ?topic, ?self.cluster);
                        ErrorCode::None
                    }
                });

        tx.commit()
            .await
            .inspect_err(|err| error!(?err))
            .map_err(Into::into)
            .and(topic_deletion_result)
    }

    async fn produce(&mut self, topition: &'_ Topition, deflated: deflated::Batch) -> Result<i64> {
        debug!(?topition, ?deflated);
        let mut c = self.connection().await?;

        let tx = c.transaction().await?;

        let insert_record = tx
            .prepare(concat!(
                "insert into record",
                " (topic, partition, producer_id, sequence, timestamp, k, v)",
                " select",
                " topic.id, $2, $3, $4, $5, $6, $7",
                " from topic",
                " where topic.name = $1",
                " returning id"
            ))
            .await
            .inspect_err(|err| error!(?err))?;

        let insert_header = tx
            .prepare(concat!(
                "insert into header",
                " (record, k, v)",
                " values",
                " ($1, $2, $3)",
            ))
            .await
            .inspect_err(|err| error!(?err))?;

        let inflated = inflated::Batch::try_from(deflated).inspect_err(|err| error!(?err))?;
        let mut offsets = vec![];

        for record in inflated.records {
            debug!(?record);

            let topic = topition.topic();
            let partition = topition.partition();
            let key = record.key.as_deref();
            let value = record.value.as_deref();

            let row = tx
                .query_one(
                    &insert_record,
                    &[
                        &topic,
                        &partition,
                        &inflated.producer_id,
                        &inflated.base_sequence,
                        &(to_system_time(inflated.base_timestamp + record.timestamp_delta)?),
                        &key,
                        &value,
                    ],
                )
                .await
                .inspect_err(|err| error!(?err, ?topic, ?partition, ?key, ?value))?;

            let offset: i64 = row.get(0);
            debug!(?offset);

            for header in record.headers {
                let key = header.key.as_deref();
                let value = header.value.as_deref();

                _ = tx
                    .execute(&insert_header, &[&offset, &key, &value])
                    .await
                    .inspect_err(|err| {
                        error!(?err, ?topic, ?partition, ?offset, ?key, ?value);
                    });
            }

            offsets.push(offset);
        }

        tx.commit().await?;

        Ok(offsets.first().copied().unwrap_or(-1))
    }

    async fn fetch(
        &mut self,
        topition: &Topition,
        offset: i64,
        min_bytes: u32,
        max_bytes: u32,
    ) -> Result<deflated::Batch> {
        debug!(?topition, ?offset);
        let c = self.connection().await?;

        let select_batch = c
            .prepare(concat!(
                "with sized as (",
                " select",
                " record.id",
                ", timestamp",
                ", k",
                ", v",
                ", sum(coalesce(length(k), 0) + coalesce(length(v), 0))",
                " over (order by record.id) as bytes",
                " from cluster, record, topic",
                " where",
                " cluster.name = $1",
                " and topic.name = $2",
                " and record.partition = $3",
                " and record.id >= $4",
                " and topic.cluster = cluster.id",
                " and record.topic = topic.id",
                ") select * from sized",
                " where bytes < $5",
            ))
            .await
            .inspect_err(|err| error!(?err))?;

        let select_headers = c
            .prepare(concat!("select k, v from header where record = $1"))
            .await
            .inspect_err(|err| error!(?err))?;

        let records = c
            .query(
                &select_batch,
                &[
                    &self.cluster,
                    &topition.topic(),
                    &topition.partition(),
                    &offset,
                    &(max_bytes as i64),
                ],
            )
            .await?;

        let mut bytes = 0;

        let batch = if let Some(first) = records.first() {
            let base_offset: i64 = first.try_get(0)?;
            debug!(?base_offset);

            let base_timestamp = first
                .try_get::<_, SystemTime>(1)
                .map_err(Error::from)
                .and_then(|system_time| to_timestamp(system_time).map_err(Into::into))?;

            let mut batch_builder = inflated::Batch::builder()
                .base_offset(base_offset)
                .base_timestamp(base_timestamp);

            for record in records.iter() {
                let offset = record.try_get::<_, i64>(0)?;
                let offset_delta = i32::try_from(offset - base_offset)?;

                let timestamp_delta = first
                    .try_get::<_, SystemTime>(1)
                    .map_err(Error::from)
                    .and_then(|system_time| {
                        to_timestamp(system_time)
                            .map(|timestamp| timestamp - base_timestamp)
                            .map_err(Into::into)
                    })?;

                let k = record
                    .try_get::<_, Option<&[u8]>>(2)
                    .map(|o| o.map(Bytes::copy_from_slice))?;

                let v = record
                    .try_get::<_, Option<&[u8]>>(3)
                    .map(|o| o.map(Bytes::copy_from_slice))?;

                bytes += record.try_get::<_, i64>(4)?;

                let mut record_builder = Record::builder()
                    .offset_delta(offset_delta)
                    .timestamp_delta(timestamp_delta)
                    .key(k.into())
                    .value(v.into());

                for header in c.query(&select_headers, &[&offset]).await? {
                    let mut header_builder = Header::builder();

                    if let Some(k) = header.try_get::<_, Option<&[u8]>>(0)? {
                        bytes += i64::try_from(k.len())?;

                        header_builder = header_builder.key(k.to_vec());
                    }

                    if let Some(v) = header.try_get::<_, Option<&[u8]>>(1)? {
                        bytes += i64::try_from(v.len())?;

                        header_builder = header_builder.value(v.to_vec());
                    }

                    record_builder = record_builder.header(header_builder);
                }

                batch_builder = batch_builder.record(record_builder);

                if bytes > (min_bytes as i64) {
                    break;
                }
            }

            batch_builder
        } else {
            inflated::Batch::builder()
        };

        batch
            .build()
            .and_then(TryInto::try_into)
            .map_err(Into::into)
    }

    async fn offset_stage(&mut self, topition: &'_ Topition) -> Result<OffsetStage> {
        let c = self.connection().await?;

        let prepared = c
            .prepare(concat!(
                "select",
                " coalesce(min(record.id), (select last_value from record_id_seq)) as log_start",
                ", coalesce(max(record.id), (select last_value from record_id_seq)) as high_watermark",
                " from cluster, record, topic",
                " where",
                " cluster.name = $1",
                " and topic.name = $2",
                " and record.partition = $3",
                " and topic.cluster = cluster.id",
                " and record.topic = topic.id",
            ))
            .await?;

        let row = c
            .query_one(
                &prepared,
                &[&self.cluster, &topition.topic(), &topition.partition()],
            )
            .await
            .inspect_err(|err| error!(?topition, ?prepared, ?err))?;

        let log_start = row
            .try_get::<_, i64>(0)
            .inspect_err(|err| error!(?topition, ?prepared, ?err))?;

        let high_watermark = row
            .try_get::<_, i64>(0)
            .inspect_err(|err| error!(?topition, ?prepared, ?err))?;

        let last_stable = high_watermark;

        Ok(OffsetStage {
            last_stable,
            high_watermark,
            log_start,
        })
    }

    async fn offset_commit(
        &mut self,
        group: &str,
        retention: Option<Duration>,
        offsets: &[(Topition, OffsetCommitRequest)],
    ) -> Result<Vec<(Topition, ErrorCode)>> {
        let _ = group;
        let _ = retention;

        let mut c = self.connection().await?;
        let tx = c.transaction().await?;

        let prepared = tx
            .prepare(concat!(
                "insert into consumer_offset ",
                " (grp, topic, partition, committed_offset, leader_epoch, timestamp, metadata) ",
                " select",
                " $1, topic.id, $3, $4, $5, $6, $7 ",
                " from topic",
                " where topic.name = $2",
                " on conflict (grp, topic, partition)",
                " do update set",
                " committed_offset = excluded.committed_offset,",
                " leader_epoch = excluded.leader_epoch,",
                " timestamp = excluded.timestamp,",
                " metadata = excluded.metadata",
            ))
            .await?;

        let mut responses = vec![];

        for (topition, offset) in offsets {
            _ = tx
                .execute(
                    &prepared,
                    &[
                        &group,
                        &topition.topic(),
                        &topition.partition(),
                        &offset.offset,
                        &offset.leader_epoch,
                        &offset.timestamp,
                        &offset.metadata,
                    ],
                )
                .await?;

            responses.push((topition.to_owned(), ErrorCode::None));
        }

        tx.commit().await?;

        Ok(responses)
    }

    async fn offset_fetch(
        &mut self,
        group_id: Option<&str>,
        topics: &[Topition],
        require_stable: Option<bool>,
    ) -> Result<BTreeMap<Topition, i64>> {
        let _ = group_id;
        let _ = topics;
        let _ = require_stable;

        let c = self.connection().await?;

        let prepared = c
            .prepare(concat!(
                "select",
                " committed_offset",
                " from consumer_offset, topic",
                " where grp=$1",
                " and topic.name=$2",
                " and consumer_offset.topic = topic.id",
                " and partition=$3",
            ))
            .await?;

        let mut offsets = BTreeMap::new();

        for topic in topics {
            let offset = c
                .query_opt(&prepared, &[&group_id, &topic.topic(), &topic.partition()])
                .await?
                .map_or(Ok(-1), |row| row.try_get::<_, i64>(0))?;

            _ = offsets.insert(topic.to_owned(), offset);
        }

        Ok(offsets)
    }

    async fn list_offsets(
        &mut self,
        offsets: &[(Topition, ListOffsetRequest)],
    ) -> Result<Vec<(Topition, ListOffsetResponse)>> {
        debug!(?offsets);

        let c = self.connection().await?;

        let mut responses = vec![];

        for (topition, offset_type) in offsets {
            let query = match offset_type {
                ListOffsetRequest::Earliest => concat!(
                    "select",
                    " id as offset, timestamp",
                    " from",
                    " record",
                    " join (",
                    " select",
                    " coalesce(min(record.id), (select last_value from record_id_seq)) as offset",
                    " from record, topic, cluster",
                    " where",
                    " topic.cluster = cluster.id",
                    " and cluster.name = $1",
                    " and topic.name = $2",
                    " and record.partition = $3",
                    " and record.topic = topic.id) as minimum",
                    " on record.id = minimum.offset",
                ),
                ListOffsetRequest::Latest => concat!(
                    "select",
                    " id as offset, timestamp",
                    " from",
                    " record",
                    " join (",
                    " select",
                    " coalesce(max(record.id), (select last_value from record_id_seq)) as offset",
                    " from record, topic, cluster",
                    " where",
                    " topic.cluster = cluster.id",
                    " and cluster.name = $1",
                    " and topic.name = $2",
                    " and record.partition = $3",
                    " and record.topic = topic.id) as maximum",
                    " on record.id = maximum.offset",
                ),
                ListOffsetRequest::Timestamp(_) => concat!(
                    "select",
                    " id as offset, timestamp",
                    " from",
                    " record",
                    " join (",
                    " select",
                    " coalesce(min(record.id), (select last_value from record_id_seq)) as offset",
                    " from record, topic, cluster",
                    " where",
                    " topic.cluster = cluster.id",
                    " and cluster.name = $1",
                    " and topic.name = $2",
                    " and record.partition = $3",
                    " and record.timestamp >= $4",
                    " and record.topic = topic.id) as minimum",
                    " on record.id = minimum.offset",
                ),
            };

            let prepared = c.prepare(query).await.inspect_err(|err| error!(?err))?;

            let list_offset = match offset_type {
                ListOffsetRequest::Earliest | ListOffsetRequest::Latest => {
                    c.query_opt(
                        &prepared,
                        &[&self.cluster, &topition.topic(), &topition.partition()],
                    )
                    .await
                }
                ListOffsetRequest::Timestamp(timestamp) => {
                    c.query_opt(
                        &prepared,
                        &[
                            &self.cluster.as_str(),
                            &topition.topic(),
                            &topition.partition(),
                            timestamp,
                        ],
                    )
                    .await
                }
            }
            .inspect_err(|err| {
                let cluster = self.cluster.as_str();
                error!(?err, ?cluster, ?topition);
            })?
            .map_or_else(
                || {
                    let timestamp = Some(SystemTime::now());
                    let offset = Some(0);

                    Ok(ListOffsetResponse {
                        timestamp,
                        offset,
                        ..Default::default()
                    })
                },
                |row| {
                    row.try_get::<_, i64>(0).map(Some).and_then(|offset| {
                        row.try_get::<_, SystemTime>(1).map(Some).map(|timestamp| {
                            ListOffsetResponse {
                                timestamp,
                                offset,
                                ..Default::default()
                            }
                        })
                    })
                },
            )?;

            responses.push((topition.clone(), list_offset));
        }

        Ok(responses).inspect(|r| debug!(?r))
    }

    async fn metadata(&mut self, topics: Option<&[TopicId]>) -> Result<MetadataResponse> {
        debug!(?topics);

        let c = self.connection().await.inspect_err(|err| error!(?err))?;

        let prepared = c
            .prepare(concat!(
                "select node, host, port, rack",
                " from broker, cluster, listener",
                " where cluster.name = $1",
                " and broker.cluster = cluster.id",
                " and listener.broker = broker.id",
                " and listener.name = 'broker'"
            ))
            .await
            .inspect_err(|err| error!(?err))?;

        let rows = c
            .query(&prepared, &[&self.cluster])
            .await
            .inspect_err(|err| error!(?err))?;

        let mut brokers = vec![];

        for row in rows {
            let node_id = row.try_get::<_, i32>(0)?;
            let host = row.try_get::<_, String>(1)?;
            let port = row.try_get::<_, i32>(2)?;
            let rack = row.try_get::<_, Option<String>>(3)?;

            brokers.push(MetadataResponseBroker {
                node_id,
                host,
                port,
                rack,
            });
        }

        debug!(?brokers);

        let responses = match topics {
            Some(topics) if !topics.is_empty() => {
                let mut responses = vec![];

                for topic in topics {
                    responses.push(match topic {
                        TopicId::Name(name) => {
                            let prepared = c
                                .prepare(concat!(
                                    "select",
                                    " topic.id, topic.name, is_internal, partitions, replication_factor",
                                    " from topic, cluster",
                                    " where cluster.name = $1",
                                    " and topic.name = $2",
                                    " and topic.cluster = cluster.id",
                                ))
                                .await
                                .inspect_err(|err|{let cluster = self.cluster.as_str();error!(?err, ?cluster, ?name);})?;

                            match c
                                .query_opt(&prepared, &[&self.cluster, &name.as_str()])
                                .await
                                .inspect_err(|err|error!(?err))
                            {
                                Ok(Some(row)) => {
                                    let error_code = ErrorCode::None.into();
                                    let topic_id = row
                                        .try_get::<_, Uuid>(0)
                                        .map(|uuid| uuid.into_bytes())
                                        .map(Some)?;
                                    let name = row.try_get::<_, String>(1).map(Some)?;
                                    let is_internal = row.try_get::<_, bool>(2).map(Some)?;
                                    let partitions = row.try_get::<_, i32>(3)?;
                                    let replication_factor = row.try_get::<_, i32>(4)?;

                                    debug!(?error_code, ?topic_id, ?name, ?is_internal, ?partitions, ?replication_factor);

                                    let mut rng = thread_rng();
                                    let mut broker_ids:Vec<_> = brokers.iter().map(|broker|broker.node_id).collect();
                                    broker_ids.shuffle(&mut rng);

                                    let mut brokers = broker_ids.into_iter().cycle();

                                    let partitions = Some((0..partitions).map(|partition_index| {
                                        let leader_id = brokers.next().expect("cycling");

                                        let replica_nodes = Some((0..replication_factor).map(|_replica|brokers.next().expect("cycling")).collect());
                                        let isr_nodes = replica_nodes.clone();

                                        MetadataResponsePartition {
                                            error_code,
                                            partition_index,
                                            leader_id,
                                            leader_epoch: Some(-1),
                                            replica_nodes,
                                            isr_nodes,
                                            offline_replicas: Some([].into()),
                                        }
                                    }).collect());


                                    MetadataResponseTopic {
                                        error_code,
                                        name,
                                        topic_id,
                                        is_internal,
                                        partitions,
                                        topic_authorized_operations: Some(-2147483648),
                                    }
                                }

                                Ok(None) => {
                                    MetadataResponseTopic {
                                        error_code: ErrorCode::UnknownTopicOrPartition.into(),
                                        name: Some(name.into()),
                                        topic_id: Some(NULL_TOPIC_ID),
                                        is_internal: Some(false),
                                        partitions: Some([].into()),
                                        topic_authorized_operations: Some(-2147483648),
                                    }
                                }

                                Err(reason) => {
                                    debug!(?reason);
                                    MetadataResponseTopic {
                                        error_code: ErrorCode::UnknownTopicOrPartition.into(),
                                        name: Some(name.into()),
                                        topic_id: Some(NULL_TOPIC_ID),
                                        is_internal: Some(false),
                                        partitions: Some([].into()),
                                        topic_authorized_operations: Some(-2147483648),
                                    }
                                }
                            }
                        }
                        TopicId::Id(id) => {
                            debug!(?id);
                            let prepared = c
                                .prepare(concat!(
                                    "select",
                                    " topic.id, topic.name, is_internal, partitions, replication_factor",
                                    " from topic, cluster",
                                    " where cluster.name = $1",
                                    " and topic.id = $2",
                                    " and topic.cluster = cluster.id",
                                ))
                                .await
                                .inspect_err(|error|error!(?error))?;

                            match c
                                .query_one(&prepared, &[&self.cluster, &id])
                                .await
                            {
                                Ok(row) => {
                                    let error_code = ErrorCode::None.into();
                                    let topic_id = row
                                        .try_get::<_, Uuid>(0)
                                        .map(|uuid| uuid.into_bytes())
                                        .map(Some)?;
                                    let name = row.try_get::<_, String>(1).map(Some)?;
                                    let is_internal = row.try_get::<_, bool>(2).map(Some)?;
                                    let partitions = row.try_get::<_, i32>(3)?;
                                    let replication_factor = row.try_get::<_, i32>(4)?;

                                    debug!(?error_code, ?topic_id, ?name, ?is_internal, ?partitions, ?replication_factor);

                                    let mut rng = thread_rng();
                                    let mut broker_ids:Vec<_> = brokers.iter().map(|broker|broker.node_id).collect();
                                    broker_ids.shuffle(&mut rng);

                                    let mut brokers = broker_ids.into_iter().cycle();

                                    let partitions = Some((0..partitions).map(|partition_index| {
                                        let leader_id = brokers.next().expect("cycling");

                                        let replica_nodes = Some((0..replication_factor).map(|_replica|brokers.next().expect("cycling")).collect());
                                        let isr_nodes = replica_nodes.clone();

                                        MetadataResponsePartition {
                                            error_code,
                                            partition_index,
                                            leader_id,
                                            leader_epoch: Some(-1),
                                            replica_nodes,
                                            isr_nodes,
                                            offline_replicas: Some([].into()),
                                        }
                                    }).collect());


                                    MetadataResponseTopic {
                                        error_code,
                                        name,
                                        topic_id,
                                        is_internal,
                                        partitions,
                                        topic_authorized_operations: Some(-2147483648),
                                    }
                                }
                                Err(reason) => {
                                    debug!(?reason);
                                    MetadataResponseTopic {
                                        error_code: ErrorCode::UnknownTopicOrPartition.into(),
                                        name: None,
                                        topic_id: Some(id.into_bytes()),
                                        is_internal: Some(false),
                                        partitions: Some([].into()),
                                        topic_authorized_operations: Some(-2147483648),
                                    }
                                }
                            }
                        }
                    });
                }

                responses
            }

            _ => {
                let mut responses = vec![];

                let prepared = c
                    .prepare(concat!(
                        "select",
                        " topic.id, topic.name, is_internal, partitions, replication_factor",
                        " from topic, cluster",
                        " where cluster.name = $1",
                        " and topic.cluster = cluster.id",
                    ))
                    .await
                    .inspect_err(|err| error!(?err))?;

                match c
                    .query(&prepared, &[&self.cluster])
                    .await
                    .inspect_err(|err| error!(?err))
                {
                    Ok(rows) => {
                        for row in rows {
                            let error_code = ErrorCode::None.into();
                            let topic_id = row
                                .try_get::<_, Uuid>(0)
                                .map(|uuid| uuid.into_bytes())
                                .map(Some)?;
                            let name = row.try_get::<_, String>(1).map(Some)?;
                            let is_internal = row.try_get::<_, bool>(2).map(Some)?;
                            let partitions = row.try_get::<_, i32>(3)?;
                            let replication_factor = row.try_get::<_, i32>(4)?;

                            debug!(
                                ?error_code,
                                ?topic_id,
                                ?name,
                                ?is_internal,
                                ?partitions,
                                ?replication_factor
                            );

                            let mut rng = thread_rng();
                            let mut broker_ids: Vec<_> =
                                brokers.iter().map(|broker| broker.node_id).collect();
                            broker_ids.shuffle(&mut rng);

                            let mut brokers = broker_ids.into_iter().cycle();

                            let partitions = Some(
                                (0..partitions)
                                    .map(|partition_index| {
                                        let leader_id = brokers.next().expect("cycling");

                                        let replica_nodes = Some(
                                            (0..replication_factor)
                                                .map(|_replica| brokers.next().expect("cycling"))
                                                .collect(),
                                        );
                                        let isr_nodes = replica_nodes.clone();

                                        MetadataResponsePartition {
                                            error_code,
                                            partition_index,
                                            leader_id,
                                            leader_epoch: Some(-1),
                                            replica_nodes,
                                            isr_nodes,
                                            offline_replicas: Some([].into()),
                                        }
                                    })
                                    .collect(),
                            );

                            responses.push(MetadataResponseTopic {
                                error_code,
                                name,
                                topic_id,
                                is_internal,
                                partitions,
                                topic_authorized_operations: Some(-2147483648),
                            });
                        }
                    }
                    Err(reason) => {
                        debug!(?reason);
                        responses.push(MetadataResponseTopic {
                            error_code: ErrorCode::UnknownTopicOrPartition.into(),
                            name: None,
                            topic_id: Some(NULL_TOPIC_ID),
                            is_internal: Some(false),
                            partitions: Some([].into()),
                            topic_authorized_operations: Some(-2147483648),
                        });
                    }
                }

                responses
            }
        };

        Ok(MetadataResponse {
            cluster: Some(self.cluster.clone()),
            controller: Some(self.node),
            brokers,
            topics: responses,
        })
    }

    async fn describe_config(
        &mut self,
        name: &str,
        resource: ConfigResource,
        keys: Option<&[String]>,
    ) -> Result<DescribeConfigsResult> {
        debug!(?name, ?resource, ?keys);

        let c = self.connection().await.inspect_err(|err| error!(?err))?;

        let prepared = c
            .prepare(concat!(
                "select topic.id",
                " from cluster, topic",
                " where cluster.name = $1",
                " and topic.name = $2",
                " and topic.cluster = cluster.id",
            ))
            .await
            .inspect_err(|err| error!(?err))?;

        if let Some(row) = c
            .query_opt(&prepared, &[&self.cluster.as_str(), &name])
            .await
            .inspect_err(|err| error!(?err))?
        {
            let id = row.try_get::<_, Uuid>(0)?;

            let prepared = c
                .prepare(concat!(
                    "select name, value",
                    " from topic_configuration",
                    " where topic_configuration.topic = $1",
                ))
                .await
                .inspect_err(|err| error!(?err))?;

            let rows = c
                .query(&prepared, &[&id])
                .await
                .inspect_err(|err| error!(?err))?;

            let mut configs = vec![];

            for row in rows {
                let name = row.try_get::<_, String>(0)?;
                let value = row
                    .try_get::<_, Option<String>>(1)
                    .map(|value| value.unwrap_or_default())
                    .map(Some)?;

                configs.push(DescribeConfigsResourceResult {
                    name,
                    value,
                    read_only: false,
                    is_default: Some(false),
                    config_source: Some(ConfigSource::DefaultConfig.into()),
                    is_sensitive: false,
                    synonyms: Some([].into()),
                    config_type: Some(ConfigType::String.into()),
                    documentation: Some("".into()),
                });
            }

            let error_code = ErrorCode::None;

            Ok(DescribeConfigsResult {
                error_code: error_code.into(),
                error_message: Some(error_code.to_string()),
                resource_type: i8::from(resource),
                resource_name: name.into(),
                configs: Some(configs),
            })
        } else {
            let error_code = ErrorCode::UnknownTopicOrPartition;

            Ok(DescribeConfigsResult {
                error_code: error_code.into(),
                error_message: Some(error_code.to_string()),
                resource_type: i8::from(resource),
                resource_name: name.into(),
                configs: Some([].into()),
            })
        }
    }

    async fn update_group(
        &mut self,
        group_id: &str,
        detail: GroupDetail,
        version: Option<Version>,
    ) -> Result<Version, UpdateError<GroupDetail>> {
        let mut c = self.connection().await?;
        let tx = c.transaction().await?;

        let prepared = tx
            .prepare(concat!(
                "insert into consumer_group",
                " (grp, cluster, e_tag, detail)",
                " select $1, cluster.id, $3, $4",
                " from cluster",
                " where cluster.name = $2",
                " on conflict (grp, cluster)",
                " do update set",
                " detail = excluded.detail, e_tag = $5",
                " where consumer_group.e_tag = $3",
                " returning grp, cluster, e_tag, detail",
            ))
            .await
            .inspect_err(|err| error!(?err))?;

        let existing_e_tag = version
            .as_ref()
            .map_or(Ok(Uuid::new_v4()), |version| {
                version
                    .e_tag
                    .as_ref()
                    .map_or(Err(UpdateError::MissingEtag::<GroupDetail>), |e_tag| {
                        Uuid::from_str(e_tag.as_str()).map_err(Into::into)
                    })
            })
            .inspect_err(|err| error!(?err))?;

        let new_e_tag = Uuid::new_v4();

        let value = serde_json::to_value(detail)?;

        let outcome = if let Some(row) = tx
            .query_opt(
                &prepared,
                &[
                    &group_id,
                    &self.cluster.as_str(),
                    &existing_e_tag,
                    &value,
                    &new_e_tag,
                ],
            )
            .await
            .inspect(|row| debug!(?row))
            .inspect_err(|err| error!(?err))?
        {
            row.try_get::<_, Uuid>(2)
                .inspect_err(|err| error!(?err))
                .map_err(Into::into)
                .map(|uuid| uuid.to_string())
                .map(Some)
                .map(|e_tag| Version {
                    e_tag,
                    version: None,
                })
        } else {
            let prepared = tx
                .prepare(concat!(
                    "select",
                    " cg.e_tag, cg.detail",
                    " from cluster c, consumer_group cg",
                    " where",
                    " cg.grp = $1",
                    " and c.name = $2",
                    " and c.id = cg.cluster"
                ))
                .await
                .inspect_err(|err| error!(?err))?;

            let row = tx
                .query_one(&prepared, &[&group_id, &self.cluster.as_str()])
                .await
                .inspect(|row| debug!(?row))
                .inspect_err(|err| error!(?err))?;

            let version = row
                .try_get::<_, Uuid>(0)
                .inspect_err(|err| error!(?err))
                .map(|uuid| uuid.to_string())
                .map(Some)
                .map(|e_tag| Version {
                    e_tag,
                    version: None,
                })?;

            let value = row.try_get::<_, Value>(1)?;
            let current = serde_json::from_value::<GroupDetail>(value)?;

            Err(UpdateError::Outdated { current, version })
        };

        tx.commit().await.inspect_err(|err| error!(?err))?;

        outcome
    }

    async fn init_producer(
        &mut self,
        transaction_id: Option<&str>,
        transaction_timeout_ms: i32,
        producer_id: Option<i64>,
        producer_epoch: Option<i16>,
    ) -> Result<ProducerIdResponse> {
        if let Some(_transaction_id) = transaction_id {
            Ok(ProducerIdResponse::default())
        } else if producer_id.is_some_and(|producer_id| producer_id == -1)
            && producer_epoch.is_some_and(|producer_epoch| producer_epoch == -1)
        {
            let c = self.connection().await.inspect_err(|err| error!(?err))?;

            let prepared = c
                .prepare(concat!(
                    "insert into producer",
                    " (transaction_id",
                    ", transaction_timeout_ms)",
                    " values ($1, $2)",
                    " returning id, epoch"
                ))
                .await
                .inspect_err(|err| error!(?err))?;

            debug!(?prepared);

            let row = c
                .query_one(&prepared, &[&transaction_id, &transaction_timeout_ms])
                .await
                .inspect_err(|err| error!(?err))?;

            let id = row.get(0);
            let epoch: i32 = row.get(1);

            i16::try_from(epoch)
                .map(|epoch| ProducerIdResponse {
                    error: ErrorCode::None,
                    id,
                    epoch,
                })
                .map_err(Into::into)
        } else {
            Ok(ProducerIdResponse::default())
        }
    }
}<|MERGE_RESOLUTION|>--- conflicted
+++ resolved
@@ -556,11 +556,7 @@
         Ok(responses)
     }
 
-<<<<<<< HEAD
-    async fn delete_topic(&mut self, name: &str) -> Result<u64> {
-        let c = self.connection().await?;
-=======
-    async fn delete_topic(&self, topic: &TopicId) -> Result<ErrorCode> {
+    async fn delete_topic(&mut self, topic: &TopicId) -> Result<ErrorCode> {
         let mut c = self.connection().await?;
         let tx = c.transaction().await?;
 
@@ -572,7 +568,6 @@
             let rows = self.delete_for_topic(&tx, sql, topic).await?;
             debug!(?topic, ?rows, ?description);
         }
->>>>>>> c80b57d3
 
         let topic_deletion_result =
             self.delete_for_topic(&tx, DELETE_TOPIC, topic)
